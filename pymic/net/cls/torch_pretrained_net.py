--- conflicted
+++ resolved
@@ -34,14 +34,8 @@
         as well as the first layer when `input_chns` is not 3.
     """
     def __init__(self, params):
-<<<<<<< HEAD
-        super(ResNet18, self).__init__()
-        self.params    = params
-        cls_num  = params['class_num']
-=======
         super(BuiltInNet, self).__init__()
         self.params   = params
->>>>>>> 959fd604
         self.in_chns  = params.get('input_chns', 3)
         self.pretrain = params.get('pretrain', True)
         self.update_mode = params.get('update_mode', "last")
@@ -71,31 +65,17 @@
         
         # replace the last layer 
         num_ftrs = self.net.fc.in_features
-<<<<<<< HEAD
-        self.net.fc = nn.Linear(num_ftrs, cls_num)
-=======
         self.net.fc = nn.Linear(num_ftrs, params['class_num'])
->>>>>>> 959fd604
 
         # replace the first layer when in_chns is not 3
         if(self.in_chns != 3):
             self.net.conv1 = nn.Conv2d(self.in_chns, 64, kernel_size=(7, 7), 
                 stride=(2, 2), padding=(3, 3), bias=False)
-<<<<<<< HEAD
-    
-    def forward(self, x):
-        return self.net(x)
-=======
->>>>>>> 959fd604
     
     def get_parameters_to_update(self):
         if(self.update_mode == "all"):
             return self.net.parameters()
-<<<<<<< HEAD
-        elif(self.update_layers == -1):
-=======
         elif(self.update_layers == "last"):
->>>>>>> 959fd604
             params = self.net.fc.parameters()
             if(self.in_chns !=3):
                 # combining the two iterables into a single one 
@@ -120,57 +100,26 @@
         as well as the first layer when `input_chns` is not 3.
     """
     def __init__(self, params):
-<<<<<<< HEAD
-        super(VGG16, self).__init__()
-        self.params    = params
-        cls_num  = params['class_num']
-        self.in_chns  = params.get('input_chns', 3)
-        self.pretrain = params.get('pretrain', True)
-        self.update_layers = params.get('update_layers', 0)
-=======
         super(VGG16, self).__init__(params)
->>>>>>> 959fd604
         self.net = models.vgg16(pretrained = self.pretrain)
         
         # replace the last layer 
         num_ftrs = self.net.classifier[-1].in_features
-<<<<<<< HEAD
-        self.net.classifier[-1] = nn.Linear(num_ftrs, cls_num)
-
-        # replace the first layer when in_chns is not 3
-        if(self.in_chns != 3):
-            self.net.conv1 = nn.Conv2d(self.in_chns, 64, kernel_size=(7, 7), 
-                stride=(2, 2), padding=(3, 3), bias=False)
-    
-    def forward(self, x):
-        return self.net(x)
-=======
         self.net.classifier[-1] = nn.Linear(num_ftrs, params['class_num'])
 
         # replace the first layer when in_chns is not 3
         if(self.in_chns != 3):
             self.net.features[0] = nn.Conv2d(self.in_chns, 64, kernel_size=(3, 3), 
                 stride=(1, 1), padding=(1, 1), bias=False)
->>>>>>> 959fd604
     
     def get_parameters_to_update(self):
         if(self.update_mode == "all"):
             return self.net.parameters()
-<<<<<<< HEAD
-        elif(self.update_layers == -1):
-            params = self.net.classifier[-1].parameters()
-            if(self.in_chns !=3):
-                # combining the two iterables into a single one 
-                # see: https://dzone.com/articles/python-joining-multiple
-                params = itertools.chain()
-                for pram in [self.net.classifier[-1].parameters(), self.net.conv1.parameters()]:
-=======
         elif(self.update_mode == "last"):
             params = self.net.classifier[-1].parameters()
             if(self.in_chns !=3):
                 params = itertools.chain()
                 for pram in [self.net.classifier[-1].parameters(), self.net.net.features[0].parameters()]:
->>>>>>> 959fd604
                     params = itertools.chain(params, pram)
             return  params
         else:
@@ -194,43 +143,21 @@
         
         # replace the last layer 
         num_ftrs = self.net.last_channel
-<<<<<<< HEAD
-        self.net.classifier[-1] = nn.Linear(num_ftrs, cls_num)
-
-        # replace the first layer when in_chns is not 3
-        if(self.in_chns != 3):
-            self.net.conv1 = nn.Conv2d(self.in_chns, 64, kernel_size=(7, 7), 
-                stride=(2, 2), padding=(3, 3), bias=False)
-    
-    def forward(self, x):
-        return self.net(x)
-=======
         self.net.classifier[-1] = nn.Linear(num_ftrs, params['class_num'])
 
         # replace the first layer when in_chns is not 3
         if(self.in_chns != 3):
             self.net.features[0][0] = nn.Conv2d(self.in_chns, 32, kernel_size=(3, 3), 
                 stride=(2, 2), padding=(1, 1), bias=False)
->>>>>>> 959fd604
     
     def get_parameters_to_update(self):
         if(self.update_mode == "all"):
             return self.net.parameters()
-<<<<<<< HEAD
-        elif(self.update_layers == -1):
-            params = self.net.classifier[-1].parameters()
-            if(self.in_chns !=3):
-                # combining the two iterables into a single one 
-                # see: https://dzone.com/articles/python-joining-multiple
-                params = itertools.chain()
-                for pram in [self.net.classifier[-1].parameters(), self.net.conv1.parameters()]:
-=======
         elif(self.update_mode == "last"):
             params = self.net.classifier[-1].parameters()
             if(self.in_chns !=3):
                 params = itertools.chain()
                 for pram in [self.net.classifier[-1].parameters(), self.net.net.features[0][0].parameters()]:
->>>>>>> 959fd604
                     params = itertools.chain(params, pram)
             return  params
         else:
